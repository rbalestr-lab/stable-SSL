# -*- coding: utf-8 -*-
"""Utility functions."""
#
# Author: Randall Balestriero <randallbalestriero@gmail.com>
#         Hugues Van Assel <vanasselhugues@gmail.com>
#
# This source code is licensed under the license found in the
# LICENSE file in the root directory of this source tree.

import random
import os
import time
import subprocess
import functools
import logging
from contextlib import closing
import socket
import torch.distributed as dist
import submitit
import numpy as np
import torch


class FullGatherLayer(torch.autograd.Function):
    """Gather tensors from all process. Supports backward propagation."""

    @staticmethod
    def forward(ctx, x):
        output = [torch.zeros_like(x) for _ in range(dist.get_world_size())]
        dist.all_gather(output, x)
        return tuple(output)

    @staticmethod
    def backward(ctx, *grads):
        all_gradients = torch.stack(grads)
        dist.all_reduce(all_gradients)
        return all_gradients[dist.get_rank()]


def gather_processes(func):
    """Gather tensors from all processes before calling the function."""

    @functools.wraps(func)
    def wrapper(self, *args, **kwargs):
        if self.config.hardware.world_size > 1:

            def process(arg):
                if isinstance(arg, torch.Tensor):
                    return torch.cat(FullGatherLayer.apply(arg), dim=0)
                elif isinstance(arg, (list, tuple)):
                    return type(arg)(process(a) for a in arg)
                elif isinstance(arg, dict):
                    return {k: process(v) for k, v in arg.items()}
                else:
                    return arg

            new_args = tuple(process(arg) for arg in args)
            new_kwargs = {k: process(v) for k, v in kwargs.items()}
            return method(self, *new_args, **new_kwargs)
        else:
            return method(self, *args, **kwargs)

    return wrapper


def setup_distributed(args):
    """Set up the distributed environment for PyTorch."""
    logging.info("Setting up Distributed model.")
    logging.info("Exporting PyTorch distributed environment variables.")
    # logging.info(f"Launching with: {args.launcher}.")

    try:
        submitit_env = submitit.helpers.TorchDistributedEnvironment().export()
        dist_env = {
            "num_tasks": submitit_env.world_size,
            # TODO? TorchDistributedEnvironment() does not have global_rank
            "global_rank": submitit_env.local_rank,
            "local_rank": submitit_env.local_rank,
        }
        host_name = submitit_env.master_addr
        args.port = submitit_env.master_port
    except Exception as e:
        logging.warning(f"Submitit environment not detected: {e}")
    if "SLURM_JOB_NODELIST" in os.environ:
        logging.info("SLURM detected!")
        # slurm manager being used irrespective of hydra
        cmd = ["scontrol", "show", "hostnames", os.getenv("SLURM_JOB_NODELIST")]
        host_name = subprocess.check_output(cmd).decode().splitlines()[0]
        dist_env = {
            "num_tasks": int(os.getenv("SLURM_NTASKS", 1)),
            "global_rank": int(os.getenv("SLURM_PROCID", 0)),
            "local_rank": int(os.getenv("SLURM_LOCALID", 0)),
        }
        world_size = dist_env.get("num_tasks", 1)
    else:
        logging.info("Running on local machine!")
        # local host being used irrespective of hydra
        host_name = "localhost"
        cmd = "nvidia-smi --query-gpu=name --format=csv,noheader | wc -l"
        num_gpus = subprocess.check_output(cmd, shell=True).decode().splitlines()[0]
        # find other procs, sort them based on their pid and then assign ranks
        rank = find_local_rank()
        dist_env = {
            "num_tasks": int(num_gpus),
            "global_rank": rank,
            "local_rank": rank,
        }
        world_size = dist_env.get("num_tasks", 1)

    dist_url = f"tcp://{host_name}:{args.port}"

    os.environ["MASTER_ADDR"] = host_name
    os.environ["MASTER_PORT"] = str(args.port)

    logging.info(f"MASTER_ADDR:\n\t{os.getenv('MASTER_ADDR')}")
    logging.info(f"MASTER_PORT:\n\t{os.getenv('MASTER_PORT')}")
    logging.info(f"Process group:\n\t{dist_env.get('num_tasks', 1)} tasks")
    logging.info(f"\trank: {dist_env.get('global_rank', 0)}")
    logging.info(f"\tworld size: {world_size}")
    logging.info(f"\tlocal rank: {dist_env.get('local_rank', 0)}")

    if not torch.distributed.is_available():
        raise RuntimeError(
            "torch.distributed is not available. Cannot initialize "
            "distributed process group."
        )
    if not torch.distributed.is_initialized():
        torch.distributed.init_process_group(
            "nccl",
            init_method=dist_url,
            rank=dist_env.get("global_rank", 0),
            world_size=world_size,
        )
        args.world_size = world_size
        args.gpu_id = dist_env.get("local_rank", 0)
        assert (
            dist_env.get("global_rank", 0) == torch.distributed.get_rank()
        ), logging.error(
            "Torch and submitit global ranks do not match. "
            f"{dist_env.get('global_rank', 0)}, {torch.distributed.get_rank()}"
        )
        assert (world_size) == torch.distributed.get_world_size(), logging.error(
            "Torch and submitit world size do not match. "
            f"{world_size}, {torch.distributed.get_world_size()}"
        )
    return args


def count_SLURM_jobs(pending=True, running=True):
    """Count the number of SLURM jobs for the current user."""
    if pending and running:
        request = "pending,running"
    elif pending:
        request = "pending"
    else:
        request = "running"
    pipe = subprocess.Popen(
        ["squeue", "-u", os.environ["USER"], "-h", "-t", request, "-r"],
        stdout=subprocess.PIPE,
    )
    output = subprocess.check_output(("wc", "-l"), stdin=pipe.stdout)
    pipe.wait()
    return int(output)


def seed_everything(seed, fast=True):
    """Seed all random number generators."""
    if seed is None:
        seed = int(time.time())
    random.seed(seed)
    os.environ["PYTHONHASHSEED"] = str(seed)
    np.random.seed(seed)
    torch.manual_seed(seed)
    torch.cuda.manual_seed(seed)
    torch.cuda.manual_seed_all(seed)
    if fast:
        torch.backends.cudnn.deterministic = False
        torch.backends.cudnn.benchmark = True
    else:
        torch.backends.cudnn.deterministic = True
        torch.backends.cudnn.benchmark = False


def find_module(model: torch.nn.Module, module: torch.nn.Module):
    """Find modules in a model."""
    names = []
    values = []
    for child_name, child in model.named_modules():
        if isinstance(child, module):
            names.append(child_name)
            values.append(child)
    return names, values


def replace_module(model, replacement_mapping):
    """Replace a module in a model with another module."""
    if not isinstance(model, torch.nn.Module):
        raise ValueError("Torch.nn.Module expected as input.")
    for name, module in model.named_modules():
        if name == "":
            continue
        replacement = replacement_mapping(name, module)
        module_names = name.split(".")
        # we go down the tree up to the parent
        parent = model
        for name in module_names[:-1]:
            parent = getattr(parent, name)
        setattr(parent, module_names[-1], replacement)
    return model


def to_device(obj, device, non_blocking=True):
    """Recursively move tensors to the specified device."""
    if isinstance(obj, torch.Tensor):
        return obj.to(device, non_blocking=non_blocking)
    elif isinstance(obj, tuple):
        return tuple(to_device(item, device, non_blocking) for item in obj)
    elif isinstance(obj, list):
        return [to_device(item, device, non_blocking) for item in obj]
    elif isinstance(obj, dict):
        return {k: to_device(v, device, non_blocking) for k, v in obj.items()}
    else:
        return obj


def off_diagonal(x):
    """Return a flattened view of the off-diagonal elements of a square matrix."""
    n, m = x.shape
    assert n == m, logging.error("Input tensor must be square.")
    return x.flatten()[:-1].view(n - 1, n + 1)[:, 1:].flatten()


def get_open_port():
    """Request the OS for any unusued port."""
    with closing(socket.socket(socket.AF_INET, socket.SOCK_STREAM)) as s:
        s.bind(("", 0))
        s.setsockopt(socket.SOL_SOCKET, socket.SO_REUSEADDR, 1)
        return s.getsockname()[1]


def find_local_rank():
    """Find the local rank of the current process.

    Find other procs with the same start command,
    sort them based on their pid and then assign ranks.
    Return the rank of the current process.
    """
    current_pid = os.getpid()
    cmd = f"ps -p {current_pid} -o command="
    current_command = subprocess.check_output(cmd, shell=True).decode().strip()

    cmd = f"ps -eo pid,command | grep '{current_command}' | grep -v grep"
    processes = subprocess.check_output(cmd, shell=True).decode().splitlines()
    processes = [p.split(None, 1) for p in processes]
    processes = [(int(p[0]), p[1:]) for p in processes]
    processes = sorted(processes, key=lambda x: x[0])

    rank = 0
    for p in processes:
        if p[0] == current_pid:
            break
        rank += 1
    return rank


def get_gpu_info():
    """Get the GPU device information using `nvidia-smi`.

    Torch information & CUDA_VISIBLE_DEVICES can be incomplete.
    """
    cmd = (
        "nvidia-smi --query-gpu="
        "name,memory.total,pstate,pcie.link.gen.max,uuid,pci.bus_id "
        "--format=csv,noheader"
    )

    try:
        complete_process = subprocess.run(
            cmd, shell=True, stdout=subprocess.PIPE, stderr=subprocess.STDOUT, text=True
        )
        logging.info("GPU info (nvidia-smi):")
        logging.info(f"\t{complete_process.stdout}")
    except subprocess.SubprocessError as e:
        logging.info("nvidia-smi failed.", exc_info=e)


<<<<<<< HEAD
def deactivate_requires_grad(model: torch.nn.Module):
    """Deactivates the requires_grad flag for all parameters of a model."""
    for param in model.parameters():
        param.requires_grad = False


@torch.no_grad()
def update_momentum(model: torch.nn.Module, model_ema: torch.nn.Module, m: float):
    """Updates parameters of `model_ema` with Exponential Moving Average of `model`."""
    for model_ema, model in zip(model_ema.parameters(), model.parameters()):
        model_ema.data = model_ema.data * m + model.data * (1.0 - m)
=======
def log_and_raise(exception_class, message):
    """Log an error message and raise an exception."""
    logging.error(message)
    raise exception_class(message)
>>>>>>> f592716c
<|MERGE_RESOLUTION|>--- conflicted
+++ resolved
@@ -284,7 +284,6 @@
         logging.info("nvidia-smi failed.", exc_info=e)
 
 
-<<<<<<< HEAD
 def deactivate_requires_grad(model: torch.nn.Module):
     """Deactivates the requires_grad flag for all parameters of a model."""
     for param in model.parameters():
@@ -296,9 +295,9 @@
     """Updates parameters of `model_ema` with Exponential Moving Average of `model`."""
     for model_ema, model in zip(model_ema.parameters(), model.parameters()):
         model_ema.data = model_ema.data * m + model.data * (1.0 - m)
-=======
+
+
 def log_and_raise(exception_class, message):
     """Log an error message and raise an exception."""
     logging.error(message)
-    raise exception_class(message)
->>>>>>> f592716c
+    raise exception_class(message)