--- conflicted
+++ resolved
@@ -42,10 +42,6 @@
     logging.info("Exporting PyTorch distributed environment variables.")
     # logging.info(f"Launching with: {args.launcher}.")
 
-<<<<<<< HEAD
-    os.environ["NCCL_DEBUG"] = "INFO"
-=======
->>>>>>> 04665948
     try:
         submitit_env = submitit.helpers.TorchDistributedEnvironment().export()
         dist_env = {
